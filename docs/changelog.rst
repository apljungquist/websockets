Changelog
---------

.. currentmodule:: websockets

.. _backwards-compatibility policy:

Backwards-compatibility policy
..............................

``websockets`` is intended for production use. Therefore, stability is a goal.

``websockets`` also aims at providing the best API for WebSocket in Python.

While we value stability, we value progress more. When an improvement requires
changing a public API, we make the change and document it in this changelog.

When possible with reasonable effort, we preserve backwards-compatibility for
five years after the release that introduced the change.

When a release contains backwards-incompatible API changes, the major version
is increased, else the minor version is increased. Patch versions are only for
fixing regressions shortly after a release.

Only documented APIs are public. Undocumented APIs are considered private.
They may change at any time.

10.0
....

*In development*

<<<<<<< HEAD
.. warning::

    **Version 10.0 drops compatibility with Python 3.6.**

.. note::

    **Version 10.0 deprecates the** ``loop`` **parameter from all APIs for the
    same reasons the same change was made in Python 3.8. See the release notes
    of Python 3.10 for details.**

* Added compatibility with Python 3.10.
=======
9.0.2
.....

*In development*

* Restored compatibility of ``python -m websockets`` with Python < 3.9.
>>>>>>> 70fadbf9

9.0.1
.....

*May 2, 2021*

* Fixed issues with the packaging of the 9.0 release.

9.0
...

*May 1, 2021*

.. note::

    **Version 9.0 moves or deprecates several APIs.**

    Aliases provide backwards compatibility for all previously public APIs.

    * :class:`~datastructures.Headers` and
      :exc:`~datastructures.MultipleValuesError` were moved from
      ``websockets.http`` to :mod:`websockets.datastructures`. If you're using
      them, you should adjust the import path.

    * The ``client``, ``server``, ``protocol``, and ``auth`` modules were
      moved from the ``websockets`` package to ``websockets.legacy``
      sub-package, as part of an upcoming refactoring. Despite the name,
      they're still fully supported. The refactoring should be a transparent
      upgrade for most uses when it's available. The legacy implementation
      will be preserved according to the `backwards-compatibility policy`_.

    * The ``framing``, ``handshake``, ``headers``, ``http``, and ``uri``
      modules in the ``websockets`` package are deprecated. These modules
      provided low-level APIs for reuse by other WebSocket implementations,
      but that never happened. Keeping these APIs public makes it more
      difficult to improve websockets for no actual benefit.

* Added compatibility with Python 3.9.

* Added support for IRIs in addition to URIs.

* Added close codes 1012, 1013, and 1014.

* Raised an error when passing a :class:`dict` to
  :meth:`~legacy.protocol.WebSocketCommonProtocol.send`.

* Fixed sending fragmented, compressed messages.

* Fixed ``Host`` header sent when connecting to an IPv6 address.

* Fixed creating a client or a server with an existing Unix socket.

* Aligned maximum cookie size with popular web browsers.

* Ensured cancellation always propagates, even on Python versions where
  :exc:`~asyncio.CancelledError` inherits :exc:`Exception`.

* Improved error reporting.


8.1
...

*November 1, 2019*

* Added compatibility with Python 3.8.

8.0.2
.....

*July 31, 2019*

* Restored the ability to pass a socket with the ``sock`` parameter of
  :func:`~legacy.server.serve`.

* Removed an incorrect assertion when a connection drops.

8.0.1
.....

*July 21, 2019*

* Restored the ability to import ``WebSocketProtocolError`` from
  ``websockets``.

8.0
...

*July 7, 2019*

.. warning::

    **Version 8.0 drops compatibility with Python 3.4 and 3.5.**

.. note::

    **Version 8.0 expects** ``process_request`` **to be a coroutine.**

    Previously, it could be a function or a coroutine.

    If you're passing a ``process_request`` argument to
    :func:`~legacy.server.serve`
    or :class:`~legacy.server.WebSocketServerProtocol`, or if you're overriding
    :meth:`~legacy.server.WebSocketServerProtocol.process_request` in a subclass,
    define it with ``async def`` instead of ``def``.

    For backwards compatibility, functions are still mostly supported, but
    mixing functions and coroutines won't work in some inheritance scenarios.

.. note::

    **Version 8.0 changes the behavior of the** ``max_queue`` **parameter.**

    If you were setting ``max_queue=0`` to make the queue of incoming messages
    unbounded, change it to ``max_queue=None``.

.. note::

    **Version 8.0 deprecates the** ``host`` **,** ``port`` **, and** ``secure``
    **attributes of** :class:`~legacy.protocol.WebSocketCommonProtocol`.

    Use :attr:`~legacy.protocol.WebSocketCommonProtocol.local_address` in
    servers and
    :attr:`~legacy.protocol.WebSocketCommonProtocol.remote_address` in clients
    instead of ``host`` and ``port``.

.. note::

    **Version 8.0 renames the** ``WebSocketProtocolError`` **exception**
    to :exc:`~exceptions.ProtocolError` **.**

    A ``WebSocketProtocolError`` alias provides backwards compatibility.

.. note::

    **Version 8.0 adds the reason phrase to the return type of the low-level
    API** ``read_response()`` **.**

Also:

* :meth:`~legacy.protocol.WebSocketCommonProtocol.send`,
  :meth:`~legacy.protocol.WebSocketCommonProtocol.ping`, and
  :meth:`~legacy.protocol.WebSocketCommonProtocol.pong` support bytes-like
  types :class:`bytearray` and :class:`memoryview` in addition to
  :class:`bytes`.

* Added :exc:`~exceptions.ConnectionClosedOK` and
  :exc:`~exceptions.ConnectionClosedError` subclasses of
  :exc:`~exceptions.ConnectionClosed` to tell apart normal connection
  termination from errors.

* Added :func:`~legacy.auth.basic_auth_protocol_factory` to enforce HTTP
  Basic Auth on the server side.

* :func:`~legacy.client.connect` handles redirects from the server during the
  handshake.

* :func:`~legacy.client.connect` supports overriding ``host`` and ``port``.

* Added :func:`~legacy.client.unix_connect` for connecting to Unix sockets.

* Improved support for sending fragmented messages by accepting asynchronous
  iterators in :meth:`~legacy.protocol.WebSocketCommonProtocol.send`.

* Prevented spurious log messages about :exc:`~exceptions.ConnectionClosed`
  exceptions in keepalive ping task. If you were using ``ping_timeout=None``
  as a workaround, you can remove it.

* Changed :meth:`WebSocketServer.close()
  <legacy.server.WebSocketServer.close>` to perform a proper closing handshake
  instead of failing the connection.

* Avoided a crash when a ``extra_headers`` callable returns ``None``.

* Improved error messages when HTTP parsing fails.

* Enabled readline in the interactive client.

* Added type hints (:pep:`484`).

* Added a FAQ to the documentation.

* Added documentation for extensions.

* Documented how to optimize memory usage.

* Improved API documentation.

7.0
...

*November 1, 2018*

.. warning::

    ``websockets`` **now sends Ping frames at regular intervals and closes the
    connection if it doesn't receive a matching Pong frame.**

    See :class:`~legacy.protocol.WebSocketCommonProtocol` for details.

.. warning::

    **Version 7.0 changes how a server terminates connections when it's closed
    with** :meth:`WebSocketServer.close()
    <legacy.server.WebSocketServer.close>` **.**

    Previously, connections handlers were canceled. Now, connections are
    closed with close code 1001 (going away). From the perspective of the
    connection handler, this is the same as if the remote endpoint was
    disconnecting. This removes the need to prepare for
    :exc:`~asyncio.CancelledError` in connection handlers.

    You can restore the previous behavior by adding the following line at the
    beginning of connection handlers::

        def handler(websocket, path):
            closed = asyncio.ensure_future(websocket.wait_closed())
            closed.add_done_callback(lambda task: task.cancel())

.. note::

    **Version 7.0 renames the** ``timeout`` **argument of**
    :func:`~legacy.server.serve` **and** :func:`~legacy.client.connect` **to**
    ``close_timeout`` **.**

    This prevents confusion with ``ping_timeout``.

    For backwards compatibility, ``timeout`` is still supported.

.. note::

    **Version 7.0 changes how a**
    :meth:`~legacy.protocol.WebSocketCommonProtocol.ping` **that hasn't
    received a pong yet behaves when the connection is closed.**

    The ping — as in ``ping = await websocket.ping()`` — used to be canceled
    when the connection is closed, so that ``await ping`` raised
    :exc:`~asyncio.CancelledError`. Now ``await ping`` raises
    :exc:`~exceptions.ConnectionClosed` like other public APIs.

.. note::

    **Version 7.0 raises a** :exc:`RuntimeError` **exception if two coroutines
    call** :meth:`~legacy.protocol.WebSocketCommonProtocol.recv`
    **concurrently.**

    Concurrent calls lead to non-deterministic behavior because there are no
    guarantees about which coroutine will receive which message.

Also:

* Added ``process_request`` and ``select_subprotocol`` arguments to
  :func:`~legacy.server.serve` and
  :class:`~legacy.server.WebSocketServerProtocol` to customize
  :meth:`~legacy.server.WebSocketServerProtocol.process_request` and
  :meth:`~legacy.server.WebSocketServerProtocol.select_subprotocol` without
  subclassing :class:`~legacy.server.WebSocketServerProtocol`.

* Added support for sending fragmented messages.

* Added the :meth:`~legacy.protocol.WebSocketCommonProtocol.wait_closed`
  method to protocols.

* Added an interactive client: ``python -m websockets <uri>``.

* Changed the ``origins`` argument to represent the lack of an origin with
  ``None`` rather than ``''``.

* Fixed a data loss bug in
  :meth:`~legacy.protocol.WebSocketCommonProtocol.recv`:
  canceling it at the wrong time could result in messages being dropped.

* Improved handling of multiple HTTP headers with the same name.

* Improved error messages when a required HTTP header is missing.

6.0
...

*July 16, 2018*

.. warning::

    **Version 6.0 introduces the** :class:`~datastructures.Headers` **class
    for managing HTTP headers and changes several public APIs:**

    * :meth:`~legacy.server.WebSocketServerProtocol.process_request` now
      receives a :class:`~datastructures.Headers` instead of a
      ``http.client.HTTPMessage`` in the ``request_headers`` argument.

    * The ``request_headers`` and ``response_headers`` attributes of
      :class:`~legacy.protocol.WebSocketCommonProtocol` are
      :class:`~datastructures.Headers` instead of ``http.client.HTTPMessage``.

    * The ``raw_request_headers`` and ``raw_response_headers`` attributes of
      :class:`~legacy.protocol.WebSocketCommonProtocol` are removed. Use
      :meth:`~datastructures.Headers.raw_items` instead.

    * Functions defined in the ``handshake`` module now receive
      :class:`~datastructures.Headers` in argument instead of ``get_header``
      or ``set_header`` functions. This affects libraries that rely on
      low-level APIs.

    * Functions defined in the ``http`` module now return HTTP headers as
      :class:`~datastructures.Headers` instead of lists of ``(name, value)``
      pairs.

    Since :class:`~datastructures.Headers` and ``http.client.HTTPMessage``
    provide similar APIs, this change won't affect most of the code dealing
    with HTTP headers.


Also:

* Added compatibility with Python 3.7.

5.0.1
.....

*May 24, 2018*

* Fixed a regression in 5.0 that broke some invocations of
  :func:`~legacy.server.serve` and :func:`~legacy.client.connect`.

5.0
...

*May 22, 2018*

.. note::

    **Version 5.0 fixes a security issue introduced in version 4.0.**

    Version 4.0 was vulnerable to denial of service by memory exhaustion
    because it didn't enforce ``max_size`` when decompressing compressed
    messages (`CVE-2018-1000518`_).

    .. _CVE-2018-1000518: https://nvd.nist.gov/vuln/detail/CVE-2018-1000518

.. note::

    **Version 5.0 adds a** ``user_info`` **field to the return value of**
    :func:`~uri.parse_uri` **and** :class:`~uri.WebSocketURI` **.**

    If you're unpacking :class:`~uri.WebSocketURI` into four variables, adjust
    your code to account for that fifth field.

Also:

* :func:`~legacy.client.connect` performs HTTP Basic Auth when the URI contains
  credentials.

* Iterating on incoming messages no longer raises an exception when the
  connection terminates with close code 1001 (going away).

* A plain HTTP request now receives a 426 Upgrade Required response and
  doesn't log a stack trace.

* :func:`~legacy.server.unix_serve` can be used as an asynchronous context
  manager on Python ≥ 3.5.1.

* Added the :attr:`~legacy.protocol.WebSocketCommonProtocol.closed` property
  to protocols.

* If a :meth:`~legacy.protocol.WebSocketCommonProtocol.ping` doesn't receive a
  pong, it's canceled when the connection is closed.

* Reported the cause of :exc:`~exceptions.ConnectionClosed` exceptions.

* Added new examples in the documentation.

* Updated documentation with new features from Python 3.6.

* Improved several other sections of the documentation.

* Fixed missing close code, which caused :exc:`TypeError` on connection close.

* Fixed a race condition in the closing handshake that raised
  :exc:`~exceptions.InvalidState`.

* Stopped logging stack traces when the TCP connection dies prematurely.

* Prevented writing to a closing TCP connection during unclean shutdowns.

* Made connection termination more robust to network congestion.

* Prevented processing of incoming frames after failing the connection.

4.0.1
.....

*November 2, 2017*

* Fixed issues with the packaging of the 4.0 release.

4.0
...

*November 2, 2017*

.. warning::

    **Version 4.0 drops compatibility with Python 3.3.**

.. note::

    **Version 4.0 enables compression with the permessage-deflate extension.**

    In August 2017, Firefox and Chrome support it, but not Safari and IE.

    Compression should improve performance but it increases RAM and CPU use.

    If you want to disable compression, add ``compression=None`` when calling
    :func:`~legacy.server.serve` or :func:`~legacy.client.connect`.

.. note::

    **Version 4.0 removes the** ``state_name`` **attribute of protocols.**

    Use ``protocol.state.name`` instead of ``protocol.state_name``.

Also:

* :class:`~legacy.protocol.WebSocketCommonProtocol` instances can be used as
  asynchronous iterators on Python ≥ 3.6. They yield incoming messages.

* Added :func:`~legacy.server.unix_serve` for listening on Unix sockets.

* Added the :attr:`~legacy.server.WebSocketServer.sockets` attribute to the
  return value of :func:`~legacy.server.serve`.

* Reorganized and extended documentation.

* Aborted connections if they don't close within the configured ``timeout``.

* Rewrote connection termination to increase robustness in edge cases.

* Stopped leaking pending tasks when :meth:`~asyncio.Task.cancel` is called on
  a connection while it's being closed.

* Reduced verbosity of "Failing the WebSocket connection" logs.

* Allowed ``extra_headers`` to override ``Server`` and ``User-Agent`` headers.

3.4
...

*August 20, 2017*

* Renamed :func:`~legacy.server.serve` and :func:`~legacy.client.connect`'s
  ``klass`` argument to ``create_protocol`` to reflect that it can also be a
  callable. For backwards compatibility, ``klass`` is still supported.

* :func:`~legacy.server.serve` can be used as an asynchronous context manager
  on Python ≥ 3.5.1.

* Added support for customizing handling of incoming connections with
  :meth:`~legacy.server.WebSocketServerProtocol.process_request`.

* Made read and write buffer sizes configurable.

* Rewrote HTTP handling for simplicity and performance.

* Added an optional C extension to speed up low-level operations.

* An invalid response status code during :func:`~legacy.client.connect` now
  raises :class:`~exceptions.InvalidStatusCode` with a ``code`` attribute.

* Providing a ``sock`` argument to :func:`~legacy.client.connect` no longer
  crashes.

3.3
...

*March 29, 2017*

* Ensured compatibility with Python 3.6.

* Reduced noise in logs caused by connection resets.

* Avoided crashing on concurrent writes on slow connections.

3.2
...

*August 17, 2016*

* Added ``timeout``, ``max_size``, and ``max_queue`` arguments to
  :func:`~legacy.client.connect` and :func:`~legacy.server.serve`.

* Made server shutdown more robust.

3.1
...

*April 21, 2016*

* Avoided a warning when closing a connection before the opening handshake.

* Added flow control for incoming data.

3.0
...

*December 25, 2015*

.. warning::

    **Version 3.0 introduces a backwards-incompatible change in the**
    :meth:`~legacy.protocol.WebSocketCommonProtocol.recv` **API.**

    **If you're upgrading from 2.x or earlier, please read this carefully.**

    :meth:`~legacy.protocol.WebSocketCommonProtocol.recv` used to return
    ``None`` when the connection was closed. This required checking the return
    value of every call::

        message = await websocket.recv()
        if message is None:
            return

    Now it raises a :exc:`~exceptions.ConnectionClosed` exception instead.
    This is more Pythonic. The previous code can be simplified to::

        message = await websocket.recv()

    When implementing a server, which is the more popular use case, there's no
    strong reason to handle such exceptions. Let them bubble up, terminate the
    handler coroutine, and the server will simply ignore them.

    In order to avoid stranding projects built upon an earlier version, the
    previous behavior can be restored by passing ``legacy_recv=True`` to
    :func:`~legacy.server.serve`, :func:`~legacy.client.connect`,
    :class:`~legacy.server.WebSocketServerProtocol`, or
    :class:`~legacy.client.WebSocketClientProtocol`. ``legacy_recv`` isn't
    documented in their signatures but isn't scheduled for deprecation either.

Also:

* :func:`~legacy.client.connect` can be used as an asynchronous context
  manager on Python ≥ 3.5.1.

* Updated documentation with ``await`` and ``async`` syntax from Python 3.5.

* :meth:`~legacy.protocol.WebSocketCommonProtocol.ping` and
  :meth:`~legacy.protocol.WebSocketCommonProtocol.pong` support data passed as
  :class:`str` in addition to :class:`bytes`.

* Worked around an :mod:`asyncio` bug affecting connection termination under
  load.

* Made ``state_name`` attribute on protocols a public API.

* Improved documentation.

2.7
...

*November 18, 2015*

* Added compatibility with Python 3.5.

* Refreshed documentation.

2.6
...

*August 18, 2015*

* Added ``local_address`` and ``remote_address`` attributes on protocols.

* Closed open connections with code 1001 when a server shuts down.

* Avoided TCP fragmentation of small frames.

2.5
...

*July 28, 2015*

* Improved documentation.

* Provided access to handshake request and response HTTP headers.

* Allowed customizing handshake request and response HTTP headers.

* Added support for running on a non-default event loop.

* Returned a 403 status code instead of 400 when the request Origin isn't
  allowed.

* Canceling :meth:`~legacy.protocol.WebSocketCommonProtocol.recv` no longer
  drops the next message.

* Clarified that the closing handshake can be initiated by the client.

* Set the close code and reason more consistently.

* Strengthened connection termination by simplifying the implementation.

* Improved tests, added tox configuration, and enforced 100% branch coverage.

2.4
...

*January 31, 2015*

* Added support for subprotocols.

* Added ``loop`` argument to :func:`~legacy.client.connect` and
  :func:`~legacy.server.serve`.

2.3
...

*November 3, 2014*

* Improved compliance of close codes.

2.2
...

*July 28, 2014*

* Added support for limiting message size.

2.1
...

*April 26, 2014*

* Added ``host``, ``port`` and ``secure`` attributes on protocols.

* Added support for providing and checking Origin_.

.. _Origin: https://tools.ietf.org/html/rfc6455#section-10.2

2.0
...

*February 16, 2014*

.. warning::

    **Version 2.0 introduces a backwards-incompatible change in the**
    :meth:`~legacy.protocol.WebSocketCommonProtocol.send`,
    :meth:`~legacy.protocol.WebSocketCommonProtocol.ping`, and
    :meth:`~legacy.protocol.WebSocketCommonProtocol.pong` **APIs.**

    **If you're upgrading from 1.x or earlier, please read this carefully.**

    These APIs used to be functions. Now they're coroutines.

    Instead of::

        websocket.send(message)

    you must now write::

        await websocket.send(message)

Also:

* Added flow control for outgoing data.

1.0
...

*November 14, 2013*

* Initial public release.<|MERGE_RESOLUTION|>--- conflicted
+++ resolved
@@ -30,7 +30,6 @@
 
 *In development*
 
-<<<<<<< HEAD
 .. warning::
 
     **Version 10.0 drops compatibility with Python 3.6.**
@@ -42,14 +41,13 @@
     of Python 3.10 for details.**
 
 * Added compatibility with Python 3.10.
-=======
+
 9.0.2
 .....
 
 *In development*
 
 * Restored compatibility of ``python -m websockets`` with Python < 3.9.
->>>>>>> 70fadbf9
 
 9.0.1
 .....
